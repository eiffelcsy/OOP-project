package com.clinic.management.config;

import org.springframework.context.annotation.Bean;
import org.springframework.context.annotation.Configuration;
import org.springframework.security.config.annotation.web.builders.HttpSecurity;
import org.springframework.security.config.annotation.web.configuration.EnableWebSecurity;
import org.springframework.security.config.http.SessionCreationPolicy;
import org.springframework.security.web.SecurityFilterChain;
import org.springframework.security.web.authentication.UsernamePasswordAuthenticationFilter;
import org.springframework.web.cors.CorsConfiguration;
import org.springframework.web.cors.CorsConfigurationSource;
import org.springframework.web.cors.UrlBasedCorsConfigurationSource;

import java.util.Arrays;

@Configuration
@EnableWebSecurity
public class SecurityConfig {

    private final JwtAuthenticationFilter jwtAuthenticationFilter;

    public SecurityConfig(JwtAuthenticationFilter jwtAuthenticationFilter) {
        this.jwtAuthenticationFilter = jwtAuthenticationFilter;
    }

    @Bean
    public SecurityFilterChain securityFilterChain(HttpSecurity http) throws Exception {
        http
            .csrf(csrf -> csrf.disable())
            .cors(cors -> cors.configurationSource(corsConfigurationSource()))
            .sessionManagement(session -> 
                session.sessionCreationPolicy(SessionCreationPolicy.STATELESS)
            )
            .authorizeHttpRequests(auth -> auth
<<<<<<< HEAD
                .requestMatchers("/api/public/**", "/api/health", "/api/admin/**", "/api/staff/**", "/api/patient/**", "/api/queues/**").permitAll()  // Temporarily allow all endpoints, once development is complete, remove as needed
=======
                .requestMatchers("/api/public/**", "/api/health", "/api/admin/**", "/api/staff/**", "/api/patient/**", "/api/doctors").permitAll()  // Temporarily allow all endpoints, once development is complete, remove as needed
>>>>>>> 18498f57
                // .requestMatchers("/api/admin/**").hasRole("ADMIN")
                // .requestMatchers("/api/staff/**").hasAnyRole("ADMIN", "STAFF")
                // .requestMatchers("/api/patient/**").hasAnyRole("ADMIN", "PATIENT")
                .anyRequest().authenticated()
            )
            .addFilterBefore(jwtAuthenticationFilter, UsernamePasswordAuthenticationFilter.class);

        return http.build();
    }

    @Bean
    public CorsConfigurationSource corsConfigurationSource() {
        CorsConfiguration configuration = new CorsConfiguration();
        configuration.setAllowedOrigins(Arrays.asList("http://localhost:5173", "http://localhost:3000"));
        configuration.setAllowedMethods(Arrays.asList("GET", "POST", "PUT", "DELETE", "OPTIONS"));
        configuration.setAllowedHeaders(Arrays.asList("*"));
        configuration.setAllowCredentials(true);
        
        UrlBasedCorsConfigurationSource source = new UrlBasedCorsConfigurationSource();
        source.registerCorsConfiguration("/**", configuration);
        return source;
    }
}<|MERGE_RESOLUTION|>--- conflicted
+++ resolved
@@ -32,11 +32,7 @@
                 session.sessionCreationPolicy(SessionCreationPolicy.STATELESS)
             )
             .authorizeHttpRequests(auth -> auth
-<<<<<<< HEAD
-                .requestMatchers("/api/public/**", "/api/health", "/api/admin/**", "/api/staff/**", "/api/patient/**", "/api/queues/**").permitAll()  // Temporarily allow all endpoints, once development is complete, remove as needed
-=======
-                .requestMatchers("/api/public/**", "/api/health", "/api/admin/**", "/api/staff/**", "/api/patient/**", "/api/doctors").permitAll()  // Temporarily allow all endpoints, once development is complete, remove as needed
->>>>>>> 18498f57
+                .requestMatchers("/api/public/**", "/api/health", "/api/admin/**", "/api/staff/**", "/api/patient/**", "/api/queues/**", "/api/doctors").permitAll()  // Temporarily allow all endpoints, once development is complete, remove as needed
                 // .requestMatchers("/api/admin/**").hasRole("ADMIN")
                 // .requestMatchers("/api/staff/**").hasAnyRole("ADMIN", "STAFF")
                 // .requestMatchers("/api/patient/**").hasAnyRole("ADMIN", "PATIENT")
